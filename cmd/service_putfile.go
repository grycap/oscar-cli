/*
Copyright (C) GRyCAP - I3M - UPV

Licensed under the Apache License, Version 2.0 (the "License");
you may not use this file except in compliance with the License.
You may obtain a copy of the License at

http://www.apache.org/licenses/LICENSE-2.0

Unless required by applicable law or agreed to in writing, software
distributed under the License is distributed on an "AS IS" BASIS,
WITHOUT WARRANTIES OR CONDITIONS OF ANY KIND, either express or implied.
See the License for the specific language governing permissions and
limitations under the License.
*/

package cmd

import (
	"fmt"
	"os"
	"strings"

	"github.com/grycap/oscar-cli/pkg/config"
	"github.com/grycap/oscar-cli/pkg/service"
	"github.com/grycap/oscar-cli/pkg/storage"
	"github.com/grycap/oscar/v3/pkg/types"
	"github.com/spf13/cobra"
)

const defaultStorageProvider = "minio.default"

func servicePutFileFunc(cmd *cobra.Command, args []string) error {
	serviceName := args[0]

	provider, localFile, remoteFile, remoteProvided, err := parsePutFileArgs(args[1:])
	if err != nil {
		return err
	}

	if err := validateLocalFile(localFile); err != nil {
		return err
	}

	// Read the config file
	conf, err := config.ReadConfig(configPath)
	if err != nil {
		return err
	}

	cluster, err := getCluster(cmd, conf)
	if err != nil {
		return err
	}

<<<<<<< HEAD
	svc, err := service.GetService(conf.Oscar[cluster], serviceName)
=======
	noProgress, err := cmd.Flags().GetBool("no-progress")
>>>>>>> a74db26f
	if err != nil {
		return err
	}

<<<<<<< HEAD
	if !remoteProvided {
		remoteFile, err = storage.DefaultRemotePath(svc, provider, localFile)
		if err != nil {
			return err
		}
	}

	err = storage.PutFileWithService(conf.Oscar[cluster], svc, provider, localFile, remoteFile)
=======
	var transferOpt *storage.TransferOption
	if noProgress {
		transferOpt = &storage.TransferOption{ShowProgress: false}
	}

	err = storage.PutFile(conf.Oscar[cluster], args[0], args[1], args[2], args[3], transferOpt)
>>>>>>> a74db26f
	if err != nil {
		return err
	}

	return nil
}

func makeServicePutFileCmd() *cobra.Command {
	servicePutFileCmd := &cobra.Command{
		Use:   "put-file SERVICE_NAME [STORAGE_PROVIDER] LOCAL_FILE [REMOTE_FILE]",
		Short: "Put a file in a service's storage provider",
		Long: `Put a file in a service's storage provider.
		
The STORAGE_PROVIDER argument follows the format STORAGE_PROVIDER_TYPE.STORAGE_PROVIDER_NAME,
being the STORAGE_PROVIDER_TYPE one of the three supported storage providers (MinIO, S3 or Onedata)
and the STORAGE_PROVIDER_NAME is the identifier for the provider set in the service's definition.
If STORAGE_PROVIDER is omitted the default value "minio.default" is used.
If REMOTE_FILE is omitted the command uploads the file to the configured input path of that provider using the local file name.`,
		Args:    cobra.RangeArgs(2, 4),
		Aliases: []string{"pf"},
		RunE:    servicePutFileFunc,
	}

	servicePutFileCmd.Flags().StringP("cluster", "c", "", "set the cluster")
	servicePutFileCmd.Flags().Bool("no-progress", false, "disable progress bar output")

	return servicePutFileCmd
}

func parsePutFileArgs(args []string) (provider, localFile, remoteFile string, remoteProvided bool, err error) {
	switch len(args) {
	case 1:
		return defaultStorageProvider, args[0], "", false, nil
	case 2:
		if looksLikeStorageProvider(args[0]) {
			return args[0], args[1], "", false, nil
		}
		return defaultStorageProvider, args[0], args[1], true, nil
	case 3:
		if !looksLikeStorageProvider(args[0]) {
			return "", "", "", false, fmt.Errorf("invalid storage provider \"%s\"", args[0])
		}
		return args[0], args[1], args[2], true, nil
	default:
		return "", "", "", false, fmt.Errorf("invalid number of arguments")
	}
}

func looksLikeStorageProvider(value string) bool {
	parts := strings.SplitN(value, types.ProviderSeparator, 2)
	if len(parts) != 2 {
		return false
	}
	switch parts[0] {
	case types.MinIOName, types.S3Name, types.OnedataName, types.WebDavName:
		return true
	default:
		return false
	}
}

func validateLocalFile(localPath string) error {
	if !fileExists(localPath) {
		return fmt.Errorf("local file \"%s\" does not exist or is not accessible", localPath)
	}
	return nil
}

func fileExists(target string) bool {
	info, err := os.Stat(target)
	if err != nil {
		return false
	}
	return !info.IsDir()
}<|MERGE_RESOLUTION|>--- conflicted
+++ resolved
@@ -53,16 +53,21 @@
 		return err
 	}
 
-<<<<<<< HEAD
-	svc, err := service.GetService(conf.Oscar[cluster], serviceName)
-=======
 	noProgress, err := cmd.Flags().GetBool("no-progress")
->>>>>>> a74db26f
 	if err != nil {
 		return err
 	}
 
-<<<<<<< HEAD
+	var transferOpt *storage.TransferOption
+	if noProgress {
+		transferOpt = &storage.TransferOption{ShowProgress: false}
+	}
+
+	svc, err := service.GetService(conf.Oscar[cluster], serviceName)
+	if err != nil {
+		return err
+	}
+
 	if !remoteProvided {
 		remoteFile, err = storage.DefaultRemotePath(svc, provider, localFile)
 		if err != nil {
@@ -70,15 +75,7 @@
 		}
 	}
 
-	err = storage.PutFileWithService(conf.Oscar[cluster], svc, provider, localFile, remoteFile)
-=======
-	var transferOpt *storage.TransferOption
-	if noProgress {
-		transferOpt = &storage.TransferOption{ShowProgress: false}
-	}
-
-	err = storage.PutFile(conf.Oscar[cluster], args[0], args[1], args[2], args[3], transferOpt)
->>>>>>> a74db26f
+	err = storage.PutFileWithService(conf.Oscar[cluster], svc, provider, localFile, remoteFile, transferOpt)
 	if err != nil {
 		return err
 	}
